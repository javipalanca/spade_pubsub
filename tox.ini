--- conflicted
+++ resolved
@@ -1,9 +1,5 @@
 [tox]
-<<<<<<< HEAD
 envlist = py35, py36, py37, py38, lint
-=======
-envlist = py312, py311, py310, py39, flake8
->>>>>>> 19e11f8d
 
 [travis]
 python =
